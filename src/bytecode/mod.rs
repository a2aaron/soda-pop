#[cfg(test)]
mod tests;
pub mod parse;

use std::fmt;
use std::io::{Read, Write};
use std::ops::{Add, BitAnd, BitOr, BitXor, Div, Mul, Rem, Sub};
use std::cmp::{Ordering, PartialOrd};

pub type Addr = u8;
type AddrSize = u8;
type FnId = u16;

#[derive(Debug, PartialEq, Eq)]
pub enum Instr {
    /// Loads a constant a = k[b]
    Const(Addr, Addr),
    /// Copies a = b
    Copy(Addr, Addr),
    /// a = b + c
    Add(Addr, Addr, Addr),
    /// a = b - c
    Sub(Addr, Addr, Addr),
    /// a = b * c
    Mul(Addr, Addr, Addr),
    /// a = b / c
    Div(Addr, Addr, Addr),
    /// a = b % c
    Rem(Addr, Addr, Addr),
    /// a = b & c
    ///
    /// This acts as a boolean and as well as a bitwise and.
    And(Addr, Addr, Addr),
    /// a = b | c
    ///
    /// This acts as a boolean or as well as a bitwise or.
    Orr(Addr, Addr, Addr),
    /// a = b ^ c
    Xor(Addr, Addr, Addr),
    /// a = b == c
    Eq(Addr, Addr, Addr),
    /// a = b != c
    Neq(Addr, Addr, Addr),
    /// a = b < c
    Lt(Addr, Addr, Addr),
    /// a = b > c
    Gt(Addr, Addr, Addr),
    /// a = b <= c
    Leq(Addr, Addr, Addr),
    /// a = b >= c
    Geq(Addr, Addr, Addr),
    /// Jumps program execution by n instructions
    Jump(i16),
    /// Jumps program execution by n instructions if a is true, else it jumps by m instructions
    /// Note that a must be a boolean, otherwise the program is invalid.
    CondJump(Addr, i8, i8),
<<<<<<< HEAD
    /// Constructs a tuple from a contiguous range of slots, a = (b..c)
    /// Note: MkTup is inclusive at both end points
    MkTup(Addr, Addr, Addr),
=======
    /// Constructs a tuple, a = (b; c)
    /// Takes a contiguous range of c slots starting at b, a = (_; 0) builds the empty tuple.
    MkTup(Addr, Addr, u8),
    /// Destructs a tuple (a; b) = c
    /// Unpacks c into a contiguous range of b slots starting at a.
    UnTup(Addr, u8, Addr),
>>>>>>> a37c88c0
    /// Indexes a tuple a = b[c]
    IdxTup(Addr, Addr, Addr),
    /// Calls a function, a = b(c).
    /// This expects c to be a tuple of arguments to b, and b to be a function type.
    Call(Addr, Addr, Addr),
    /// Return the value stored in a.
    /// If a is None, then this returns an empty tuple.
    Return(Option<Addr>),
    /// Read a byte from stdin and store it in a
    Read(Addr),
    /// Write a byte stored in a to stdout
    Write(Addr),
}

impl fmt::Display for Instr {
    fn fmt(&self, fmt: &mut fmt::Formatter) -> fmt::Result {
        use self::Instr::*;
        match *self {
            Const(a, b) => write!(fmt, "x{} := k{}", a, b),
            Copy(a, b) => write!(fmt, "x{} := x{}", a, b),
            Add(a, b, c) => write!(fmt, "x{} := x{} + x{}", a, b, c),
            Sub(a, b, c) => write!(fmt, "x{} := x{} - x{}", a, b, c),
            Mul(a, b, c) => write!(fmt, "x{} := x{} * x{}", a, b, c),
            Div(a, b, c) => write!(fmt, "x{} := x{} / x{}", a, b, c),
            Rem(a, b, c) => write!(fmt, "x{} := x{} % x{}", a, b, c),
            And(a, b, c) => write!(fmt, "x{} := x{} & x{}", a, b, c),
            Orr(a, b, c) => write!(fmt, "x{} := x{} | x{}", a, b, c),
            Xor(a, b, c) => write!(fmt, "x{} := x{} ^ x{}", a, b, c),
            Eq(a, b, c) => write!(fmt, "x{} := x{} == x{}", a, b, c),
            Neq(a, b, c) => write!(fmt, "x{} := x{} != x{}", a, b, c),
            Lt(a, b, c) => write!(fmt, "x{} := x{} < x{}", a, b, c),
            Gt(a, b, c) => write!(fmt, "x{} := x{} > x{}", a, b, c),
            Leq(a, b, c) => write!(fmt, "x{} := x{} <= x{}", a, b, c),
            Geq(a, b, c) => write!(fmt, "x{} := x{} >= x{}", a, b, c),
            Jump(off) => write!(fmt, "jump {}", off),
            CondJump(a, b, c) => write!(fmt, "cond x{} {} {}", a, b, c),
            MkTup(a, b, c) => write!(fmt, "x{} := (x{}; {})", a, b, c),
            UnTup(a, b, c) => write!(fmt, "(x{}; {}) := x{}", a, b, c),
            IdxTup(a, b, c) => write!(fmt, "x{} := x{}[x{}]", a, b, c),
            Call(a, b, c) => write!(fmt, "x{} := x{}(x{})", a, b, c),
            Return(None) => write!(fmt, "return"),
            Return(Some(a)) => write!(fmt, "return x{}", a),
            Read(a) => write!(fmt, "x{} := read", a),
            Write(a) => write!(fmt, "write x{}", a),
        }
    }
}

#[derive(Debug, PartialEq, Clone)]
pub enum Val {
    B(bool),
    I(i64),
    F(f64),
    T(Vec<Val>),
    C(FnId),
}

impl fmt::Display for Val {
    fn fmt(&self, fmt: &mut fmt::Formatter) -> fmt::Result {
        use self::Val::*;
        match *self {
            B(b) => write!(fmt, "{}", b),
            I(i) => write!(fmt, "{}", i),
            F(f) => {
                let text = format!("{}", f);
                if text.contains('.') {
                    write!(fmt, "{}", text)
                } else {
                    write!(fmt, "{}.0", text)
                }
            }
            T(ref t) => write!(
                fmt,
                "({})",
                t.iter()
                    .map(|x| format!("{}", x))
                    .collect::<Vec<_>>()
                    .join(", ")
            ),
            C(c) => write!(fmt, "f{}", c),
        }
    }
}

#[derive(Debug, PartialEq)]
pub struct Defn {
    consts: Vec<Val>,
    code: Vec<Instr>,
    local_count: AddrSize,
}

/// A piece of compiled code that's ready to be evaluated.
#[derive(Debug, PartialEq)]
pub struct Program {
    defns: Vec<Defn>,
    entry_point: FnId,
}

impl fmt::Display for Program {
    fn fmt(&self, fmt: &mut fmt::Formatter) -> fmt::Result {
        for (i, defn) in self.defns.iter().enumerate() {
            if i != 0 {
                writeln!(fmt, "\n")?;
            }
            let consts = defn.consts
                .iter()
                .map(|k| format!(" {}", k))
                .collect::<String>();
            write!(fmt, "defn f{} {} :{}", i, defn.local_count, consts)?;
            for line in &defn.code {
                write!(fmt, "\n    {}", line)?;
            }
        }
        Ok(())
    }
}

/// Represents failures during execution.
///
/// Use it to get access to the cause, backtraces, etc.
#[derive(Debug, PartialEq)]
pub struct EvalError {}

impl Program {
    /// Evaluate a program with given I/O buffers.
    pub fn eval<R: Read, W: Write>(&self, input: &mut R, output: &mut W) -> Result<Val, EvalError> {
        use self::Val::*;
        use self::Instr::*;

        let mut stack = Vec::new();
        let mut code = &self.defns[self.entry_point as usize];
        let mut locals = vec![I(0); code.local_count as usize];
        let mut iptr = 0;
        loop {
            match code.code.get(iptr).unwrap_or_else(|| &Return(None)) {
                &Const(a, k) => locals[a as usize] = code.consts[k as usize].clone(),
                &Copy(a, b) => locals[a as usize] = locals[b as usize].clone(),
                &Add(a, b, c) => locals[a as usize] = (&locals[b as usize] + &locals[c as usize])?,
                &Sub(a, b, c) => locals[a as usize] = (&locals[b as usize] - &locals[c as usize])?,
                &Mul(a, b, c) => locals[a as usize] = (&locals[b as usize] * &locals[c as usize])?,
                &Div(a, b, c) => locals[a as usize] = (&locals[b as usize] / &locals[c as usize])?,
                &Rem(a, b, c) => locals[a as usize] = (&locals[b as usize] % &locals[c as usize])?,
                &And(a, b, c) => locals[a as usize] = (&locals[b as usize] & &locals[c as usize])?,
                &Orr(a, b, c) => locals[a as usize] = (&locals[b as usize] | &locals[c as usize])?,
                &Xor(a, b, c) => locals[a as usize] = (&locals[b as usize] ^ &locals[c as usize])?,
                &Eq(a, b, c) => locals[a as usize] = B(&locals[b as usize] == &locals[c as usize]),
                &Neq(a, b, c) => locals[a as usize] = B(&locals[b as usize] != &locals[c as usize]),
                &Lt(a, b, c) => locals[a as usize] = B(&locals[b as usize] < &locals[c as usize]),
                &Gt(a, b, c) => locals[a as usize] = B(&locals[b as usize] > &locals[c as usize]),
                &Leq(a, b, c) => locals[a as usize] = B(&locals[b as usize] <= &locals[c as usize]),
                &Geq(a, b, c) => locals[a as usize] = B(&locals[b as usize] >= &locals[c as usize]),
                &MkTup(a, b, c) => {
                    locals[a as usize] = T(locals[b as usize..(b + c) as usize].into())
                }
                &UnTup(a, b, c) => {
                    let c = match locals[c as usize] {
                        T(ref c) if c.len() == b as usize => c.clone(),
                        _ => return Err(EvalError {}),
                    };
                    locals[a as usize..(a + b) as usize].clone_from_slice(&c[..])
                }
                &IdxTup(a, t, i) => {
                    locals[a as usize] = match (&locals[t as usize], &locals[i as usize]) {
                        (&T(ref t), &I(i)) => t[i as usize].clone(),
                        _ => return Err(EvalError {}),
                    };
                }
                &Call(a, f, c) => {
                    let new_code = &self.defns[f as usize];
                    let mut new_locals = vec![I(0); new_code.local_count as usize];
                    new_locals[0] = locals[c as usize].clone();
                    stack.push((a, code, locals, iptr));
                    code = new_code;
                    locals = new_locals;
                    iptr = 0;
                    continue;
                }
                &Return(a) => {
                    let res = match a {
                        Some(a) => locals.remove(a as usize),
                        None => T(Vec::new()),
                    };

                    if let Some((addr, new_code, mut new_locals, new_iptr)) = stack.pop() {
                        new_locals[addr as usize] = res;
                        locals = new_locals;
                        code = new_code;
                        iptr = new_iptr;
                    } else {
                        return Ok(res);
                    }
                }
                &Read(a) => {
                    let mut buf = [0];
                    input.read(&mut buf[..]).map_err(|_| EvalError {})?;
                    locals[a as usize] = I(buf[0] as i64);
                }
                &Write(a) => {
                    match locals[a as usize] {
                        I(x) => {
                            output.write(&[x as u8]).map_err(|_| EvalError {})?;
                        }
                        _ => return Err(EvalError {}),
                    };
                }
                &Jump(a) => {
                    iptr = sum(iptr, a as isize);
                    continue;
                }
                &CondJump(a, b, c) => {
                    match locals[a as usize] {
                        B(true) => iptr = sum(iptr, b as isize),
                        B(false) => iptr = sum(iptr, c as isize),
                        _ => return Err(EvalError {}),
                    }
                    continue;
                }
            }
            iptr += 1;
        }
    }
}

fn sum(a: usize, b: isize) -> usize {
    if b > 0 {
        a + b as usize
    } else {
        a - (b.abs() as usize)
    }
}

impl<'a> Add for &'a Val {
    type Output = Result<Val, EvalError>;
    fn add(self, rhs: &Val) -> Self::Output {
        use self::Val::*;
        match (self, rhs) {
            (&I(b), &I(c)) => b.checked_add(c).ok_or(EvalError {}).map(I),
            (&F(b), &F(c)) => Ok(F(b + c)),
            _ => Err(EvalError {}),
        }
    }
}

impl<'a> Sub for &'a Val {
    type Output = Result<Val, EvalError>;
    fn sub(self, rhs: &Val) -> Self::Output {
        use self::Val::*;
        match (self, rhs) {
            (&I(b), &I(c)) => b.checked_sub(c).ok_or(EvalError {}).map(I),
            (&F(b), &F(c)) => Ok(F(b - c)),
            _ => Err(EvalError {}),
        }
    }
}

impl<'a> Mul for &'a Val {
    type Output = Result<Val, EvalError>;
    fn mul(self, rhs: &Val) -> Self::Output {
        use self::Val::*;
        match (self, rhs) {
            (&I(b), &I(c)) => b.checked_mul(c).ok_or(EvalError {}).map(I),
            (&F(b), &F(c)) => Ok(F(b * c)),
            _ => Err(EvalError {}),
        }
    }
}

impl<'a> Div for &'a Val {
    type Output = Result<Val, EvalError>;
    fn div(self, rhs: &Val) -> Self::Output {
        use self::Val::*;
        match (self, rhs) {
            (&I(b), &I(c)) => b.checked_div(c).ok_or(EvalError {}).map(I),
            (&F(b), &F(c)) => Ok(F(b / c)),
            _ => Err(EvalError {}),
        }
    }
}

impl<'a> Rem for &'a Val {
    type Output = Result<Val, EvalError>;
    fn rem(self, rhs: &Val) -> Self::Output {
        use self::Val::*;
        match (self, rhs) {
            (&I(b), &I(c)) => b.checked_rem(c).ok_or(EvalError {}).map(I),
            (&F(b), &F(c)) => Ok(F(b / c)),
            _ => Err(EvalError {}),
        }
    }
}

impl<'a> BitAnd for &'a Val {
    type Output = Result<Val, EvalError>;
    fn bitand(self, rhs: &Val) -> Self::Output {
        use self::Val::*;
        match (self, rhs) {
            (&I(b), &I(c)) => Ok(I(b & c)),
            (&B(b), &B(c)) => Ok(B(b && c)),
            _ => Err(EvalError {}),
        }
    }
}

impl<'a> BitOr for &'a Val {
    type Output = Result<Val, EvalError>;
    fn bitor(self, rhs: &Val) -> Self::Output {
        use self::Val::*;
        match (self, rhs) {
            (&I(b), &I(c)) => Ok(I(b | c)),
            (&B(b), &B(c)) => Ok(B(b || c)),
            _ => Err(EvalError {}),
        }
    }
}

impl<'a> BitXor for &'a Val {
    type Output = Result<Val, EvalError>;
    fn bitxor(self, rhs: &Val) -> Self::Output {
        use self::Val::*;
        match (self, rhs) {
            (&I(b), &I(c)) => Ok(I(b ^ c)),
            _ => Err(EvalError {}),
        }
    }
}

impl PartialOrd for Val {
    fn partial_cmp(&self, other: &Val) -> Option<Ordering> {
        use self::Val::*;
        match (self, other) {
            (&I(b), &I(c)) => b.partial_cmp(&c),
            (&F(b), &F(c)) => b.partial_cmp(&c),
            (&B(b), &B(c)) => b.partial_cmp(&c),
            _ => None,
        }
    }
}<|MERGE_RESOLUTION|>--- conflicted
+++ resolved
@@ -54,18 +54,12 @@
     /// Jumps program execution by n instructions if a is true, else it jumps by m instructions
     /// Note that a must be a boolean, otherwise the program is invalid.
     CondJump(Addr, i8, i8),
-<<<<<<< HEAD
-    /// Constructs a tuple from a contiguous range of slots, a = (b..c)
-    /// Note: MkTup is inclusive at both end points
-    MkTup(Addr, Addr, Addr),
-=======
     /// Constructs a tuple, a = (b; c)
     /// Takes a contiguous range of c slots starting at b, a = (_; 0) builds the empty tuple.
     MkTup(Addr, Addr, u8),
     /// Destructs a tuple (a; b) = c
     /// Unpacks c into a contiguous range of b slots starting at a.
     UnTup(Addr, u8, Addr),
->>>>>>> a37c88c0
     /// Indexes a tuple a = b[c]
     IdxTup(Addr, Addr, Addr),
     /// Calls a function, a = b(c).
